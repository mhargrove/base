--- conflicted
+++ resolved
@@ -16,11 +16,7 @@
 // variables for that specific database.
 func New(ctx context.Context, logger log.Logger, config DatabaseConfig) (*sql.DB, error) {
 	if config.MySQL != nil {
-<<<<<<< HEAD
-		preppedDb, err := mysqlConnection(logger, config.MySQL.User, config.MySQL.Password, config.MySQL.Address, config.DatabaseName, config.MySQL.TLSCAFile)
-=======
 		preppedDb, err := mysqlConnection(logger, config.MySQL, config.DatabaseName)
->>>>>>> 1c54cee4
 		if err != nil {
 			return nil, err
 		}
