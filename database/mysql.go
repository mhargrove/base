--- conflicted
+++ resolved
@@ -99,57 +99,13 @@
 	return db, nil
 }
 
-<<<<<<< HEAD
-func mysqlConnection(logger log.Logger, user, pass string, address string, database string, tlsCAFile string) (*mysql, error) {
-=======
 func mysqlConnection(logger log.Logger, mysqlConfig *MySQLConfig, databaseName string) (*mysql, error) {
->>>>>>> 1c54cee4
 	timeout := "30s"
 	if v := os.Getenv("MYSQL_TIMEOUT"); v != "" {
 		timeout = v
 	}
 	params := fmt.Sprintf(`timeout=%s&charset=utf8mb4&parseTime=true&sql_mode="ALLOW_INVALID_DATES,STRICT_ALL_TABLES"`, timeout)
 
-<<<<<<< HEAD
-	var tlsConfig *tls.Config = nil
-
-	if tlsCAFile != "" {
-		tlsConfig = &tls.Config{
-			InsecureSkipVerify : true,
-
-		}
-		rootCertPool := x509.NewCertPool()
-		certPem, err := ioutil.ReadFile(tlsCAFile)
-		if err != nil {
-			return nil, err
-		}
-
-		block, _ := pem.Decode(certPem)
-		caCert, err := x509.ParseCertificate(block.Bytes)
-		if err != nil {
-			return nil, err
-		}
-
-		if appendOK := rootCertPool.AppendCertsFromPEM(certPem); !appendOK {
-			return nil, err
-		}
-		tlsConfig.RootCAs = rootCertPool
-
-		tlsConfig.VerifyConnection = func(state tls.ConnectionState) error {
-			if !(state.PeerCertificates[len(state.PeerCertificates)-1].Equal(caCert)) {
-				return errors.New("server certificate chain does not start with CA cert")
-			}
-			return nil
-		}
-
-		const TLS_CONFIG_NAME = "custom"
-
-		gomysql.RegisterTLSConfig(TLS_CONFIG_NAME, tlsConfig)
-		params = params + fmt.Sprintf("&tls=%s", TLS_CONFIG_NAME)
-	}
-
-	dsn := fmt.Sprintf("%s:%s@%s/%s?%s", user, pass, address, database, params)
-=======
 	var tlsConfig *tls.Config
 
 	if mysqlConfig.UseTLS {
@@ -199,7 +155,6 @@
 	}
 
 	dsn := fmt.Sprintf("%s:%s@%s/%s?%s", mysqlConfig.User, mysqlConfig.Password, mysqlConfig.Address, databaseName, params)
->>>>>>> 1c54cee4
 
 	return &mysql{
 		dsn:         dsn,
