// Copyright 2020 The Moov Authors
// Use of this source code is governed by an Apache License
// license that can be found in the LICENSE file.
package database

import (
	"context"
	"crypto/tls"
	"crypto/x509"
	"database/sql"
	"encoding/pem"
	"errors"
	"fmt"
	"io/ioutil"
	"os"
	"strconv"
	"strings"
	"sync"
	"testing"
	"time"

	"github.com/ory/dockertest/v3"
	"github.com/stretchr/testify/require"

	"github.com/moov-io/base/docker"

	kitprom "github.com/go-kit/kit/metrics/prometheus"
	gomysql "github.com/go-sql-driver/mysql"
	dc "github.com/ory/dockertest/v3/docker"
	stdprom "github.com/prometheus/client_golang/prometheus"

	"github.com/moov-io/base/log"
)

var (
	mysqlConnections = kitprom.NewGaugeFrom(stdprom.GaugeOpts{
		Name: "mysql_connections",
		Help: "How many MySQL connections and what status they're in.",
	}, []string{"state"})

	// mySQLErrDuplicateKey is the error code for duplicate entries
	// https://dev.mysql.com/doc/refman/8.0/en/server-error-reference.html#error_er_dup_entry
	mySQLErrDuplicateKey uint16 = 1062

	maxActiveMySQLConnections = func() int {
		if v := os.Getenv("MYSQL_MAX_CONNECTIONS"); v != "" {
			if n, _ := strconv.ParseInt(v, 10, 32); n > 0 {
				return int(n)
			}
		}
		return 16
	}()
)

type discardLogger struct{}

func (l discardLogger) Print(v ...interface{}) {}

func init() {
	gomysql.SetLogger(discardLogger{})
}

type mysql struct {
	dsn    string
	logger log.Logger
	tls    *tls.Config

	connections *kitprom.Gauge
}

func (my *mysql) Connect(ctx context.Context) (*sql.DB, error) {
	db, err := sql.Open("mysql", my.dsn)
	if err != nil {
		return nil, err
	}
	db.SetMaxOpenConns(maxActiveMySQLConnections)

	// Check out DB is up and working
	if err := db.Ping(); err != nil {
		return nil, err
	}

	// Setup metrics after the database is setup
	go func() {
		t := time.NewTicker(1 * time.Minute)
		for {
			select {
			case <-ctx.Done():
				return
			case <-t.C:
				stats := db.Stats()
				my.connections.With("state", "idle").Set(float64(stats.Idle))
				my.connections.With("state", "inuse").Set(float64(stats.InUse))
				my.connections.With("state", "open").Set(float64(stats.OpenConnections))
			}
		}
	}()

	return db, nil
}

func mysqlConnection(logger log.Logger, mysqlConfig *MySQLConfig, databaseName string) (*mysql, error) {
	timeout := "30s"
	if v := os.Getenv("MYSQL_TIMEOUT"); v != "" {
		timeout = v
	}
	params := fmt.Sprintf(`timeout=%s&charset=utf8mb4&parseTime=true&sql_mode="ALLOW_INVALID_DATES,STRICT_ALL_TABLES"`, timeout)

	var tlsConfig *tls.Config

	if mysqlConfig.UseTLS {
		// If any custom options are set then we need to create a custom TLS configuration. Otherwise we can just set
		// tls=true in the DSN
		if mysqlConfig.InsecureSkipVerify || mysqlConfig.TLSCAFile != "" || mysqlConfig.VerifyCAFile {
			tlsConfig = &tls.Config{
				InsecureSkipVerify: mysqlConfig.InsecureSkipVerify,
			}

			if mysqlConfig.TLSCAFile != "" {
				rootCertPool := x509.NewCertPool()
				certPem, err := ioutil.ReadFile(mysqlConfig.TLSCAFile)
				if err != nil {
					return nil, err
				}

				block, _ := pem.Decode(certPem)
				caCert, err := x509.ParseCertificate(block.Bytes)
				if err != nil {
					return nil, err
				}

				if appendOK := rootCertPool.AppendCertsFromPEM(certPem); !appendOK {
					return nil, errors.New("failed to append certificate PEM to root cert pool")
				}
				tlsConfig.RootCAs = rootCertPool

				if mysqlConfig.VerifyCAFile {
					tlsConfig.VerifyConnection = func(state tls.ConnectionState) error {
						if !(state.PeerCertificates[len(state.PeerCertificates)-1].Equal(caCert)) {
							return errors.New("server certificate chain does not start with CA cert")
						}
<<<<<<< HEAD
=======

						_, err := state.PeerCertificates[0].Verify(x509.VerifyOptions{Roots: rootCertPool})
						if err != nil {
							return err
						}
>>>>>>> f7b981de
						return nil
					}
				}
			}

			const TLS_CONFIG_NAME = "custom"

			gomysql.RegisterTLSConfig(TLS_CONFIG_NAME, tlsConfig)
			params = params + fmt.Sprintf("&tls=%s", TLS_CONFIG_NAME)

		} else {
			params = params + "&tls=true"
		}
	}

	dsn := fmt.Sprintf("%s:%s@%s/%s?%s", mysqlConfig.User, mysqlConfig.Password, mysqlConfig.Address, databaseName, params)

	return &mysql{
		dsn:         dsn,
		logger:      logger,
		tls:         tlsConfig,
		connections: mysqlConnections,
	}, nil
}

// TestMySQLDB is a wrapper around sql.DB for MySQL connections designed for tests to provide
// a clean database for each testcase.  Callers should cleanup with Close() when finished.
type TestMySQLDB struct {
	*sql.DB
	name     string
	shutdown func() // context shutdown func
	t        *testing.T
}

func (r *TestMySQLDB) Close() error {
	r.shutdown()

	// Verify all connections are closed before closing DB
	if conns := r.DB.Stats().OpenConnections; conns != 0 {
		require.FailNow(r.t, ErrOpenConnections{
			Database:       "mysql",
			NumConnections: conns,
		}.Error())
	}

	_, err := r.DB.Exec(fmt.Sprintf("drop database %s", r.name))
	if err != nil {
		return err
	}

	if err := r.DB.Close(); err != nil {
		return err
	}

	return nil
}

var sharedMySQLConfig *MySQLConfig
var mySQLTestDBSetup sync.Once

// CreateTestMySQLDB returns a TestMySQLDB which can be used in tests
// as a clean mysql database. All migrations are ran on the db before.
//
// Callers should call close on the returned *TestMySQLDB.
func CreateTestMySQLDB(t *testing.T) *TestMySQLDB {
	if testing.Short() {
		t.Skip("-short flag enabled")
	}
	if !docker.Enabled() {
		t.Skip("Docker not enabled")
	}

	mySQLTestDBSetup.Do(func() {
		var err error
		sharedMySQLConfig, err = findOrLaunchMySQLContainer()
		require.NoError(t, err)
	})

	dbName, err := createTemporaryDatabase(t, sharedMySQLConfig)
	require.NoError(t, err)

	dbConfig := &DatabaseConfig{
		DatabaseName: dbName,
		MySQL:        sharedMySQLConfig,
	}

	logger := log.NewNopLogger()
	ctx, cancelFunc := context.WithCancel(context.Background())
	db, err := NewAndMigrate(ctx, logger, *dbConfig)
	if err != nil {
		t.Fatal(err)
	}

	// Don't allow idle connections so we can verify all are closed at the end of testing
	db.SetMaxIdleConns(0)

	return &TestMySQLDB{
		DB:       db,
		name:     dbName,
		shutdown: cancelFunc,
		t:        t,
	}
}

// We connect as root to MySQL server and create database with random name to
// run our migrations on it later.
func createTemporaryDatabase(t *testing.T, config *MySQLConfig) (string, error) {
	dsn := fmt.Sprintf("%s:%s@%s/", "root", config.Password, config.Address)
	db, err := sql.Open("mysql", dsn)
	if err != nil {
		return "", err
	}
	defer db.Close()

	maxIdx := len(t.Name()) - 1
	if maxIdx > 20 {
		maxIdx = 20
	}

	// Set dbName to something like `TestCreateTemporaryD-Jun-25-08:30:07`
	dbName := fmt.Sprintf(
		"%s %s",
		t.Name()[:maxIdx],
		time.Now().Local().Format(time.Stamp),
	)
	dbName = strings.ReplaceAll(dbName, " ", "-")

	_, err = db.ExecContext(context.Background(), fmt.Sprintf("create database `%s`", dbName))
	if err != nil {
		return "", err
	}

	_, err = db.ExecContext(context.Background(), fmt.Sprintf("grant all on `%s`.* to '%s'@'%%'", dbName, config.User))
	if err != nil {
		return "", err
	}

	return dbName, nil
}

func findOrLaunchMySQLContainer() (*MySQLConfig, error) {
	var containerName = "moov-mysql-test-container"
	var resource *dockertest.Resource
	var err error

	config := &MySQLConfig{
		User:     "moov",
		Password: "secret",
	}

	pool, err := dockertest.NewPool("")
	if err != nil {
		return nil, err
	}

	_, err = pool.RunWithOptions(&dockertest.RunOptions{
		Name:       containerName,
		Repository: "moov/mysql-volumeless",
		Tag:        "8.0",
		Env: []string{
			fmt.Sprintf("MYSQL_USER=%s", config.User),
			fmt.Sprintf("MYSQL_PASSWORD=%s", config.Password),
			fmt.Sprintf("MYSQL_ROOT_PASSWORD=%s", config.Password),
		},
	})

	if err != nil && !errors.Is(err, dc.ErrContainerAlreadyExists) {
		return nil, err
	}

	// look for running container
	resource, found := pool.ContainerByName(containerName)
	if !found {
		return nil, errors.New("failed to launch (or find) MySQL container")
	}

	config.Address = fmt.Sprintf("tcp(localhost:%s)", resource.GetPort("3306/tcp"))

	dbURL := fmt.Sprintf("%s:%s@%s/",
		config.User,
		config.Password,
		config.Address,
	)

	err = pool.Retry(func() error {
		db, err := sql.Open("mysql", dbURL)
		if err != nil {
			return err
		}
		defer db.Close()
		return db.Ping()
	})
	if err != nil {
		resource.Close()
		return nil, err
	}

	return config, nil
}

// MySQLUniqueViolation returns true when the provided error matches the MySQL code
// for duplicate entries (violating a unique table constraint).
func MySQLUniqueViolation(err error) bool {
	match := strings.Contains(err.Error(), fmt.Sprintf("Error %d: Duplicate entry", mySQLErrDuplicateKey))
	if e, ok := err.(*gomysql.MySQLError); ok {
		return match || e.Number == mySQLErrDuplicateKey
	}
	return match
}<|MERGE_RESOLUTION|>--- conflicted
+++ resolved
@@ -139,14 +139,11 @@
 						if !(state.PeerCertificates[len(state.PeerCertificates)-1].Equal(caCert)) {
 							return errors.New("server certificate chain does not start with CA cert")
 						}
-<<<<<<< HEAD
-=======
 
 						_, err := state.PeerCertificates[0].Verify(x509.VerifyOptions{Roots: rootCertPool})
 						if err != nil {
 							return err
 						}
->>>>>>> f7b981de
 						return nil
 					}
 				}
