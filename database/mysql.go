--- conflicted
+++ resolved
@@ -124,11 +124,7 @@
 				}
 
 				block, _ := pem.Decode(certPem)
-<<<<<<< HEAD
-				caCert, err := x509.ParseCertificate(block.Bytes)
-=======
 				_, err = x509.ParseCertificate(block.Bytes)
->>>>>>> 93673649
 				if err != nil {
 					return nil, err
 				}
