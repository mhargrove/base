// Copyright 2020 The Moov Authors
// Use of this source code is governed by an Apache License
// license that can be found in the LICENSE file.
package database

import (
	"context"
	"crypto/tls"
	"crypto/x509"
	"database/sql"
	"encoding/pem"
	"errors"
	"fmt"
	"io/ioutil"
	"os"
	"strconv"
	"strings"
	"sync"
	"testing"
	"time"

	"github.com/ory/dockertest/v3"
	"github.com/stretchr/testify/require"

	"github.com/moov-io/base/docker"

	kitprom "github.com/go-kit/kit/metrics/prometheus"
	gomysql "github.com/go-sql-driver/mysql"
	dc "github.com/ory/dockertest/v3/docker"
	stdprom "github.com/prometheus/client_golang/prometheus"

	"github.com/moov-io/base/log"
)

var (
	mysqlConnections = kitprom.NewGaugeFrom(stdprom.GaugeOpts{
		Name: "mysql_connections",
		Help: "How many MySQL connections and what status they're in.",
	}, []string{"state"})

	// mySQLErrDuplicateKey is the error code for duplicate entries
	// https://dev.mysql.com/doc/refman/8.0/en/server-error-reference.html#error_er_dup_entry
	mySQLErrDuplicateKey uint16 = 1062

	maxActiveMySQLConnections = func() int {
		if v := os.Getenv("MYSQL_MAX_CONNECTIONS"); v != "" {
			if n, _ := strconv.ParseInt(v, 10, 32); n > 0 {
				return int(n)
			}
		}
		return 16
	}()
)

type discardLogger struct{}

func (l discardLogger) Print(v ...interface{}) {}

func init() {
	gomysql.SetLogger(discardLogger{})
}

type mysql struct {
	dsn    string
	logger log.Logger
	tls    *tls.Config

	connections *kitprom.Gauge
}

func (my *mysql) Connect(ctx context.Context) (*sql.DB, error) {
	db, err := sql.Open("mysql", my.dsn)
	if err != nil {
		return nil, err
	}
	db.SetMaxOpenConns(maxActiveMySQLConnections)

	// Check out DB is up and working
	if err := db.Ping(); err != nil {
		return nil, err
	}

	// Setup metrics after the database is setup
	go func() {
		t := time.NewTicker(1 * time.Minute)
		for {
			select {
			case <-ctx.Done():
				return
			case <-t.C:
				stats := db.Stats()
				my.connections.With("state", "idle").Set(float64(stats.Idle))
				my.connections.With("state", "inuse").Set(float64(stats.InUse))
				my.connections.With("state", "open").Set(float64(stats.OpenConnections))
			}
		}
	}()

	return db, nil
}

func mysqlConnection(logger log.Logger, mysqlConfig *MySQLConfig, databaseName string) (*mysql, error) {
	timeout := "30s"
	if v := os.Getenv("MYSQL_TIMEOUT"); v != "" {
		timeout = v
	}
	params := fmt.Sprintf(`timeout=%s&charset=utf8mb4&parseTime=true&sql_mode="ALLOW_INVALID_DATES,STRICT_ALL_TABLES"`, timeout)

	var tlsConfig *tls.Config

	if mysqlConfig.UseTLS {
		// If any custom options are set then we need to create a custom TLS configuration. Otherwise we can just set
		// tls=true in the DSN
		if mysqlConfig.InsecureSkipVerify || mysqlConfig.TLSCAFile != "" || mysqlConfig.VerifyCAFile {
			tlsConfig = &tls.Config{
				InsecureSkipVerify: mysqlConfig.InsecureSkipVerify,
			}

			if mysqlConfig.TLSCAFile != "" {
				rootCertPool := x509.NewCertPool()
				certPem, err := ioutil.ReadFile(mysqlConfig.TLSCAFile)
				if err != nil {
					return nil, err
				}

				block, _ := pem.Decode(certPem)
				caCert, err := x509.ParseCertificate(block.Bytes)
				if err != nil {
					return nil, err
				}

				if appendOK := rootCertPool.AppendCertsFromPEM(certPem); !appendOK {
					return nil, errors.New("failed to append certificate PEM to root cert pool")
				}
				tlsConfig.RootCAs = rootCertPool

				if mysqlConfig.VerifyCAFile {
					tlsConfig.VerifyConnection = func(state tls.ConnectionState) error {
<<<<<<< HEAD
						if !(state.PeerCertificates[len(state.PeerCertificates)-1].Equal(caCert)) {
							return errors.New("server certificate chain does not start with CA cert")
						}

=======
>>>>>>> 63f198b8
						_, err := state.PeerCertificates[0].Verify(x509.VerifyOptions{Roots: rootCertPool})
						if err != nil {
							return err
						}
						return nil
					}
				}
			}

			const TLS_CONFIG_NAME = "custom"

			gomysql.RegisterTLSConfig(TLS_CONFIG_NAME, tlsConfig)
			params = params + fmt.Sprintf("&tls=%s", TLS_CONFIG_NAME)

		} else {
			params = params + "&tls=true"
		}
	}

	dsn := fmt.Sprintf("%s:%s@%s/%s?%s", mysqlConfig.User, mysqlConfig.Password, mysqlConfig.Address, databaseName, params)

	return &mysql{
		dsn:         dsn,
		logger:      logger,
		tls:         tlsConfig,
		connections: mysqlConnections,
	}, nil
}

// TestMySQLDB is a wrapper around sql.DB for MySQL connections designed for tests to provide
// a clean database for each testcase.  Callers should cleanup with Close() when finished.
type TestMySQLDB struct {
	*sql.DB
	name     string
	shutdown func() // context shutdown func
	t        *testing.T
}

func (r *TestMySQLDB) Close() error {
	r.shutdown()

	// Verify all connections are closed before closing DB
	if conns := r.DB.Stats().OpenConnections; conns != 0 {
		require.FailNow(r.t, ErrOpenConnections{
			Database:       "mysql",
			NumConnections: conns,
		}.Error())
	}

	_, err := r.DB.Exec(fmt.Sprintf("drop database %s", r.name))
	if err != nil {
		return err
	}

	if err := r.DB.Close(); err != nil {
		return err
	}

	return nil
}

var sharedMySQLConfig *MySQLConfig
var mySQLTestDBSetup sync.Once

// CreateTestMySQLDB returns a TestMySQLDB which can be used in tests
// as a clean mysql database. All migrations are ran on the db before.
//
// Callers should call close on the returned *TestMySQLDB.
func CreateTestMySQLDB(t *testing.T) *TestMySQLDB {
	if testing.Short() {
		t.Skip("-short flag enabled")
	}
	if !docker.Enabled() {
		t.Skip("Docker not enabled")
	}

	mySQLTestDBSetup.Do(func() {
		var err error
		sharedMySQLConfig, err = findOrLaunchMySQLContainer()
		require.NoError(t, err)
	})

	dbName, err := createTemporaryDatabase(t, sharedMySQLConfig)
	require.NoError(t, err)

	dbConfig := &DatabaseConfig{
		DatabaseName: dbName,
		MySQL:        sharedMySQLConfig,
	}

	logger := log.NewNopLogger()
	ctx, cancelFunc := context.WithCancel(context.Background())
	db, err := NewAndMigrate(ctx, logger, *dbConfig)
	if err != nil {
		t.Fatal(err)
	}

	// Don't allow idle connections so we can verify all are closed at the end of testing
	db.SetMaxIdleConns(0)

	return &TestMySQLDB{
		DB:       db,
		name:     dbName,
		shutdown: cancelFunc,
		t:        t,
	}
}

// We connect as root to MySQL server and create database with random name to
// run our migrations on it later.
func createTemporaryDatabase(t *testing.T, config *MySQLConfig) (string, error) {
	dsn := fmt.Sprintf("%s:%s@%s/", "root", config.Password, config.Address)
	db, err := sql.Open("mysql", dsn)
	if err != nil {
		return "", err
	}
	defer db.Close()

	maxIdx := len(t.Name()) - 1
	if maxIdx > 20 {
		maxIdx = 20
	}

	// Set dbName to something like `TestCreateTemporaryD-Jun-25-08:30:07`
	dbName := fmt.Sprintf(
		"%s %s",
		t.Name()[:maxIdx],
		time.Now().Local().Format(time.Stamp),
	)
	dbName = strings.ReplaceAll(dbName, " ", "-")

	_, err = db.ExecContext(context.Background(), fmt.Sprintf("create database `%s`", dbName))
	if err != nil {
		return "", err
	}

	_, err = db.ExecContext(context.Background(), fmt.Sprintf("grant all on `%s`.* to '%s'@'%%'", dbName, config.User))
	if err != nil {
		return "", err
	}

	return dbName, nil
}

func findOrLaunchMySQLContainer() (*MySQLConfig, error) {
	var containerName = "moov-mysql-test-container"
	var resource *dockertest.Resource
	var err error

	config := &MySQLConfig{
		User:     "moov",
		Password: "secret",
	}

	pool, err := dockertest.NewPool("")
	if err != nil {
		return nil, err
	}

	_, err = pool.RunWithOptions(&dockertest.RunOptions{
		Name:       containerName,
		Repository: "moov/mysql-volumeless",
		Tag:        "8.0",
		Env: []string{
			fmt.Sprintf("MYSQL_USER=%s", config.User),
			fmt.Sprintf("MYSQL_PASSWORD=%s", config.Password),
			fmt.Sprintf("MYSQL_ROOT_PASSWORD=%s", config.Password),
		},
	})

	if err != nil && !errors.Is(err, dc.ErrContainerAlreadyExists) {
		return nil, err
	}

	// look for running container
	resource, found := pool.ContainerByName(containerName)
	if !found {
		return nil, errors.New("failed to launch (or find) MySQL container")
	}

	config.Address = fmt.Sprintf("tcp(localhost:%s)", resource.GetPort("3306/tcp"))

	dbURL := fmt.Sprintf("%s:%s@%s/",
		config.User,
		config.Password,
		config.Address,
	)

	err = pool.Retry(func() error {
		db, err := sql.Open("mysql", dbURL)
		if err != nil {
			return err
		}
		defer db.Close()
		return db.Ping()
	})
	if err != nil {
		resource.Close()
		return nil, err
	}

	return config, nil
}

// MySQLUniqueViolation returns true when the provided error matches the MySQL code
// for duplicate entries (violating a unique table constraint).
func MySQLUniqueViolation(err error) bool {
	match := strings.Contains(err.Error(), fmt.Sprintf("Error %d: Duplicate entry", mySQLErrDuplicateKey))
	if e, ok := err.(*gomysql.MySQLError); ok {
		return match || e.Number == mySQLErrDuplicateKey
	}
	return match
}<|MERGE_RESOLUTION|>--- conflicted
+++ resolved
@@ -136,13 +136,6 @@
 
 				if mysqlConfig.VerifyCAFile {
 					tlsConfig.VerifyConnection = func(state tls.ConnectionState) error {
-<<<<<<< HEAD
-						if !(state.PeerCertificates[len(state.PeerCertificates)-1].Equal(caCert)) {
-							return errors.New("server certificate chain does not start with CA cert")
-						}
-
-=======
->>>>>>> 63f198b8
 						_, err := state.PeerCertificates[0].Verify(x509.VerifyOptions{Roots: rootCertPool})
 						if err != nil {
 							return err
