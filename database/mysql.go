--- conflicted
+++ resolved
@@ -109,26 +109,17 @@
 	var tlsConfig *tls.Config
 
 	if mysqlConfig.UseTLS {
-<<<<<<< HEAD
-		// If any custom options are set then we need to create a custom TLS configuration. Otherwise we can just set
-		// tls=true in the DSN
-		if mysqlConfig.InsecureSkipVerify || mysqlConfig.TLSCAFile != "" || mysqlConfig.VerifyCAFile {
-=======
 		logger.Log("using TLS for MySQL connection")
 		// If any custom options are set then we need to create a custom TLS configuration. Otherwise we can just set
 		// tls=true in the DSN
 		if mysqlConfig.InsecureSkipVerify || mysqlConfig.TLSCAFile != "" || mysqlConfig.VerifyCAFile {
 			logger.Log("creating custom TLS configuration for MySQL connection")
->>>>>>> 14774017
 			tlsConfig = &tls.Config{
 				InsecureSkipVerify: mysqlConfig.InsecureSkipVerify,
 			}
 
 			if mysqlConfig.TLSCAFile != "" {
-<<<<<<< HEAD
-=======
 				logger.Logf("reading and adding MySQL CA file from %s", mysqlConfig.TLSCAFile)
->>>>>>> 14774017
 				rootCertPool := x509.NewCertPool()
 				certPem, err := ioutil.ReadFile(mysqlConfig.TLSCAFile)
 				if err != nil {
@@ -148,10 +139,7 @@
 
 				if mysqlConfig.VerifyCAFile {
 					tlsConfig.VerifyConnection = func(state tls.ConnectionState) error {
-<<<<<<< HEAD
-=======
 						logger.Logf("verifying MySQL server certificate using CA from file %s", mysqlConfig.TLSCAFile)
->>>>>>> 14774017
 						_, err := state.PeerCertificates[0].Verify(x509.VerifyOptions{Roots: rootCertPool})
 						if err != nil {
 							return err
